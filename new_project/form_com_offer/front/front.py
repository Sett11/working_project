import gradio as gr
import requests
from utils.mylogger import Logger
import json
import os
import functools

# Инициализация логгера для фронтенда
logger = Logger(name=__name__, log_file="frontend.log")

# Адрес нашего FastAPI бэкенда (имя сервиса из docker-compose)
# Теперь он указывает на контейнер бэкенда, а не на localhost
BACKEND_URL = "http://backend:8000"

# Путь к каталогу комплектующих
COMPONENTS_CATALOG_PATH = os.path.join(os.path.dirname(__file__), '../docs/components_catalog.json')
PLACEHOLDER_IMAGE = os.path.abspath(os.path.join(os.path.dirname(__file__), '../docs/images_comp/placeholder.jpg'))

def load_components_catalog():
    with open(COMPONENTS_CATALOG_PATH, encoding='utf-8') as f:
        data = json.load(f)
    return data

def get_vozduhovody_options():
    data = load_components_catalog()
    vozduhovody = [c for c in data['components'] if c['category'] == 'Воздуховоды']
    options = []
    for c in vozduhovody:
        options.append({
            'id': c['id'],
            'name': c['name'],
            'image_url': c.get('image_url') if c.get('has_image') else PLACEHOLDER_IMAGE
        })
    return options

def get_vozduhovod_image(name):
    options = get_vozduhovody_options()
    for c in options:
        if c['name'] == name:
            return c['image_url']
    return PLACEHOLDER_IMAGE

def vozduhovody_ui(selected_names, lengths):
    options = get_vozduhovody_options()
    names = [c['name'] for c in options]
    with gr.Column():
        gr.Markdown('#### Воздуховоды:')
        new_selected = gr.Dropdown(names, value=selected_names, multiselect=True, label='Выберите воздуховоды')
        images = []
        length_inputs = []
        remove_buttons = []
        for i, name in enumerate(selected_names):
            with gr.Row():
                img = gr.Image(get_vozduhovod_image(name), shape=(100,100), label=name)
                images.append(img)
                length = gr.Number(value=lengths[i] if i < len(lengths) else 1, label='Длина (м)', precision=0, minimum=1)
                length_inputs.append(length)
                remove_btn = gr.Button('Удалить', variant='stop')
                remove_buttons.append(remove_btn)
        add_btn = gr.Button('Добавить воздуховод', variant='primary')
    return new_selected, images, length_inputs, remove_buttons, add_btn

def generate_kp(name, phone, mail, address, date, area, type_room, discount, wifi, inverter, price, mount_type, 
                ceiling_height, illumination, num_people, activity, num_computers, num_tvs, other_power, brand):
    """
    Отправляет запрос на бэкенд для генерации КП и возвращает результат.
    """
    logger.info(f"Получен запрос на генерацию КП для клиента: {name}")
    
    # Преобразуем значения для расчета мощности
    illumination_map = {"Слабая": 0, "Средняя": 1, "Сильная": 2}
    activity_map = {"Сидячая работа": 0, "Легкая работа": 1, "Средняя работа": 2, "Тяжелая работа": 3, "Спорт": 4}
    
    payload = {
        "client_data": {"full_name": name, "phone": phone, "email": mail, "address": address},
        "order_params": {"room_area": area, "room_type": type_room, "discount": discount, "visit_date": date},
        "aircon_params": {
            "wifi": wifi, 
            "inverter": inverter, 
            "price_limit": price, 
            "brand": brand, 
            "mount_type": mount_type,
            # Параметры для расчета мощности
            "area": area,
            "ceiling_height": ceiling_height,
            "illumination": illumination_map.get(illumination, 1),
            "num_people": num_people,
            "activity": activity_map.get(activity, 0),
            "num_computers": num_computers,
            "num_tvs": num_tvs,
            "other_power": other_power
        }
    }
    
    try:
        logger.info(f"Отправка запроса на эндпоинт /api/generate_offer/ на бэкенде.")
        response = requests.post(f"{BACKEND_URL}/api/generate_offer/", json=payload)
        response.raise_for_status()
        data = response.json()
        
        # Проверяем на ошибки
        if "error" in data:
            logger.error(f"Ошибка от бэкенда: {data['error']}")
            return f"Ошибка: {data['error']}", None
        
        aircons_list = data.get("aircons_list", [])
        pdf_path = data.get("pdf_path", None)
        
        # Форматируем список кондиционеров для отображения
        if isinstance(aircons_list, list) and aircons_list:
            formatted_list = f"Найдено {data.get('total_count', len(aircons_list))} подходящих кондиционеров:\n\n"
            for i, aircon in enumerate(aircons_list, 1):
                formatted_list += f"{i}. {aircon.get('brand', 'N/A')} {aircon.get('model_name', 'N/A')}\n"
                formatted_list += f"   Мощность охлаждения: {aircon.get('cooling_power_kw', 'N/A')} кВт\n"
                formatted_list += f"   Мощность обогрева: {aircon.get('heating_power_kw', 'N/A')} кВт\n"
                formatted_list += f"   Цена: {aircon.get('retail_price_byn', 'N/A')} BYN\n"
                formatted_list += f"   Инвертор: {'Да' if aircon.get('is_inverter') else 'Нет'}\n"
                formatted_list += f"   Wi-Fi: {'Да' if aircon.get('has_wifi') else 'Нет'}\n"
                formatted_list += f"   Тип монтажа: {aircon.get('mount_type', 'N/A')}\n\n"
        else:
            formatted_list = "Подходящих кондиционеров не найдено."

        logger.info(f"КП для клиента {name} успешно сформировано.")
        return formatted_list, pdf_path
        
    except requests.exceptions.RequestException as e:
        error_message = f"Не удалось связаться с бэкендом: {e}"
        logger.error(error_message, exc_info=True)
        return error_message, None
    except Exception as e:
        error_message = f"Произошла внутренняя ошибка: {e}"
        logger.error(error_message, exc_info=True)
        return error_message, None

def select_components(category, price_limit):
    """
    Подбирает комплектующие по заданным параметрам.
    """
    logger.info(f"Подбор комплектующих: категория={category}, цена до {price_limit} BYN")
    
    try:
        # Формируем параметры для запроса
        params = {
            "category": category if category != "Все категории" else None,
            "price_limit": price_limit
        }
        
        # Отправляем запрос на бэкенд
        response = requests.post(f"{BACKEND_URL}/api/select_components/", json=params)
        response.raise_for_status()
        data = response.json()
        
        # Проверяем на ошибки
        if "error" in data:
            logger.error(f"Ошибка от бэкенда: {data['error']}")
            return f"Ошибка: {data['error']}"
        
        components_list = data.get("components_list", [])
        
        # Форматируем список комплектующих для отображения
        if isinstance(components_list, list) and components_list:
            formatted_list = f"Найдено {data.get('total_count', len(components_list))} подходящих комплектующих:\n\n"
            for i, component in enumerate(components_list, 1):
                formatted_list += f"{i}. {component.get('name', 'N/A')}\n"
                formatted_list += f"   Категория: {component.get('category', 'N/A')}\n"
                formatted_list += f"   Размер: {component.get('size', 'N/A')}\n"
                formatted_list += f"   Материал: {component.get('material', 'N/A')}\n"
                formatted_list += f"   Цена: {component.get('price', 'N/A')} {component.get('currency', 'BYN')}\n"
                formatted_list += f"   Характеристики: {component.get('characteristics', 'N/A')}\n\n"
        else:
            formatted_list = "Подходящих комплектующих не найдено."

        logger.info(f"Подбор комплектующих завершен успешно.")
        return formatted_list
        
    except requests.exceptions.RequestException as e:
        error_message = f"Не удалось связаться с бэкендом: {e}"
        logger.error(error_message, exc_info=True)
        return error_message
    except Exception as e:
        error_message = f"Произошла внутренняя ошибка: {e}"
        logger.error(error_message, exc_info=True)
        return error_message

def get_components_by_categories():
    """
    Получает все компоненты, сгруппированные по категориям.
    """
    logger.info("Запрос на получение компонентов по категориям")
    
    try:
        # Отправляем запрос на бэкенд
        response = requests.get(f"{BACKEND_URL}/api/components_by_categories/")
        response.raise_for_status()
        data = response.json()
        
        # Проверяем на ошибки
        if "error" in data:
            logger.error(f"Ошибка от бэкенда: {data['error']}")
            return None
        
        logger.info(f"Получено {data.get('total_components', 0)} компонентов в {data.get('total_categories', 0)} категориях")
        return data.get("categories", {})
        
    except requests.exceptions.RequestException as e:
        error_message = f"Не удалось связаться с бэкендом: {e}"
        logger.error(error_message, exc_info=True)
        return None
    except Exception as e:
        error_message = f"Произошла внутренняя ошибка: {e}"
        logger.error(error_message, exc_info=True)
        return None

# Функция create_component_card удалена, так как используется статический интерфейс

# Функция add_component_to_order удалена, так как используется упрощенная версия add_component_simple

# Определяем интерфейс Gradio
# Мы не запускаем его здесь, а просто создаем объект `app`
with gr.Blocks(title="Автоматизация продаж кондиционеров", theme=gr.themes.Soft()) as interface:
    gr.Markdown("# Система формирования коммерческих предложений")
    
    with gr.Tab("Данные для КП"):
        with gr.Row():
            with gr.Column():
                gr.Markdown("### 1. Данные клиента")
                name = gr.Textbox(label="Имя клиента")
                phone = gr.Textbox(label="Телефон")
                mail = gr.Textbox(label="Электронная почта")
                address = gr.Textbox(label="Адрес")
                date = gr.Textbox(label="Дата визита монтажника")
            with gr.Column():
                gr.Markdown("### 2. Параметры заказа")
                type_room = gr.Dropdown(["квартира", "дом", "офис", "производство"], label="Тип помещения")
                area = gr.Slider(10, 200, value=50, label="Площадь помещения (м²)")
                discount = gr.Slider(0, 50, value=5, label="Индивидуальная скидка (%)")
        
        gr.Markdown("### 3. Требования к кондиционеру")
        with gr.Row():
            brand = gr.Dropdown(["Любой", "DANTEX", "VARIOUS"], label="Бренд")
            price = gr.Slider(1000, 10000, value=3000, label="Верхний порог стоимости (BYN)")
            inverter = gr.Checkbox(label="Инверторный компрессор")
            wifi = gr.Checkbox(label="Wi-Fi управление")
        with gr.Row():
            mount_type = gr.Dropdown(["Любой", "настенный", "кассетный", "потолочный", "напольный", "колонный"], 
                                   label="Тип монтажа", value="Любой")
        
        gr.Markdown("### 4. Дополнительные параметры для расчета мощности")
        with gr.Row():
            ceiling_height = gr.Slider(2.0, 5.0, value=2.7, step=0.1, label="Высота потолков (м)")
            illumination = gr.Dropdown(["Слабая", "Средняя", "Сильная"], value="Средняя", label="Освещенность")
            num_people = gr.Slider(1, 10, value=1, step=1, label="Количество людей")
            activity = gr.Dropdown(["Сидячая работа", "Легкая работа", "Средняя работа", "Тяжелая работа", "Спорт"], 
                                 value="Сидячая работа", label="Активность людей")
        with gr.Row():
            num_computers = gr.Slider(0, 10, value=0, step=1, label="Количество компьютеров")
            num_tvs = gr.Slider(0, 5, value=0, step=1, label="Количество телевизоров")
            other_power = gr.Slider(0, 2000, value=0, step=50, label="Мощность прочей техники (Вт)")

    with gr.Tab("Комплектующие"):
<<<<<<< HEAD
        gr.Markdown("### Выбор комплектующих для монтажа")
=======
        gr.Markdown("### Подбор комплектующих для монтажа")
        catalog = load_components_catalog()
        categories = catalog['categories']
        components = catalog['components']
        MAX_ROWS = 5
        category_blocks = []
        for cat in categories:
            cat_components = [c for c in components if c['category'] == cat]
            if not cat_components:
                continue
            comp_names = [c['name'] for c in cat_components]
            comp_images = {}
            for c in cat_components:
                if c.get('has_image') and c.get('image_url'):
                    abs_path = os.path.abspath(os.path.join(os.path.dirname(__file__), '..', c['image_url']))
                    comp_images[c['name']] = abs_path
                else:
                    comp_images[c['name']] = PLACEHOLDER_IMAGE
            # Определяем тип поля: длина или количество
            cat_lower = cat.lower()
            if any(x in cat_lower for x in ['воздуховод', 'труба', 'гибкие соединения']):
                value_label = 'Длина (м)'
                value_precision = 0
                value_min = 1
            else:
                value_label = 'Количество (шт)'
                value_precision = 0
                value_min = 1
            with gr.Group() as cat_block:
                gr.Markdown(f'#### {cat}')
                row_name = []
                row_image = []
                row_value = []
                row_remove = []
                row_rows = []
                for i in range(MAX_ROWS):
                    with gr.Row(visible=(i==0)) as row:
                        name = gr.Dropdown(comp_names, value=comp_names[0], label=f'Позиция {i+1}')
                        image = gr.Image(value=comp_images[comp_names[0]], label='Фото', height=100, width=100)
                        value = gr.Number(value=1, label=value_label, precision=value_precision, minimum=value_min)
                        remove = gr.Button('Удалить', variant='stop', visible=(i!=0))
                        row_name.append(name)
                        row_image.append(image)
                        row_value.append(value)
                        row_remove.append(remove)
                        row_rows.append(row)
                add_btn = gr.Button('Ещё', variant='primary', visible=True)
                # Обработчики событий
                for i in range(MAX_ROWS):
                    def dropdown_change(value, idx=i):
                        img_path = comp_images.get(value, PLACEHOLDER_IMAGE)
                        return gr.update(value=value), gr.update(value=img_path)
                    row_name[i].change(dropdown_change, inputs=[row_name[i]], outputs=[row_name[i], row_image[i]])
                    def value_change(value):
                        return gr.update(value=int(value) if value else 1)
                    row_value[i].change(value_change, inputs=[row_value[i]], outputs=[row_value[i]])
                def on_add_click(*vis):
                    for idx, v in enumerate(vis):
                        if not v:
                            updates = [gr.update(visible=vis[j] or j==idx) for j in range(MAX_ROWS)]
                            btn_vis = not all([vis[j] or j==idx for j in range(MAX_ROWS)])
                            return (*updates, gr.update(visible=btn_vis))
                    return (*[gr.update(visible=True) for _ in range(MAX_ROWS)], gr.update(visible=False))
                add_btn.click(on_add_click, inputs=row_rows, outputs=row_rows + [add_btn])
                for i in range(1, MAX_ROWS):
                    def make_on_remove(idx):
                        def on_remove(*vis):
                            updates = [gr.update(visible=(vis[j] and j != idx)) for j in range(MAX_ROWS)]
                            btn_vis = True
                            return (*updates, gr.update(visible=btn_vis))
                        return on_remove
                    row_remove[i].click(functools.partial(make_on_remove(i)), inputs=row_rows, outputs=row_rows+[add_btn])
            category_blocks.append(cat_block)
        # --- Конец универсального блока комплектующих ---
        
        with gr.Row():
            components_category = gr.Dropdown([
                "Все категории", "Воздуховоды", "Гибкие соединения", "Клапаны", 
                "Материалы", "Оборудование", "Отводы и повороты", "Переходы", 
                "Регулирующие элементы", "Соединительные элементы", "Тройники"
            ], label="Категория комплектующих", value="Все категории")
            # Удаляю поле components_price_limit и все его упоминания
>>>>>>> a1258cac
        
        # Блок 1: Воздуховоды
        with gr.Group():
            gr.Markdown("#### Воздуховоды")
            
            # Прямоугольные воздуховоды
            with gr.Row():
                airduct_500x800 = gr.Checkbox(label="500x800 мм")
                airduct_500x800_qty = gr.Number(label="Количество (шт)", minimum=0, step=1, value=0)
                airduct_500x800_length = gr.Number(label="Длина (м)", minimum=0, step=0.1, value=0.0)
            
            with gr.Row():
                airduct_600x300 = gr.Checkbox(label="600x300 мм")
                airduct_600x300_qty = gr.Number(label="Количество (шт)", minimum=0, step=1, value=0)
                airduct_600x300_length = gr.Number(label="Длина (м)", minimum=0, step=0.1, value=0.0)
            
            with gr.Row():
                airduct_800x500 = gr.Checkbox(label="800x500 мм")
                airduct_800x500_qty = gr.Number(label="Количество (шт)", minimum=0, step=1, value=0)
                airduct_800x500_length = gr.Number(label="Длина (м)", minimum=0, step=0.1, value=0.0)
            
            # Круглые воздуховоды
            with gr.Row():
                airduct_d450 = gr.Checkbox(label="ø450 мм")
                airduct_d450_qty = gr.Number(label="Количество (шт)", minimum=0, step=1, value=0)
                airduct_d450_length = gr.Number(label="Длина (м)", minimum=0, step=0.1, value=0.0)
            
            with gr.Row():
                airduct_d560 = gr.Checkbox(label="ø560 мм")
                airduct_d560_qty = gr.Number(label="Количество (шт)", minimum=0, step=1, value=0)
                airduct_d560_length = gr.Number(label="Длина (м)", minimum=0, step=0.1, value=0.0)
            
            with gr.Row():
                airduct_d630 = gr.Checkbox(label="ø630 мм")
                airduct_d630_qty = gr.Number(label="Количество (шт)", minimum=0, step=1, value=0)
                airduct_d630_length = gr.Number(label="Длина (м)", minimum=0, step=0.1, value=0.0)
            
            with gr.Row():
                airduct_d710 = gr.Checkbox(label="ø710 мм")
                airduct_d710_qty = gr.Number(label="Количество (шт)", minimum=0, step=1, value=0)
                airduct_d710_length = gr.Number(label="Длина (м)", minimum=0, step=0.1, value=0.0)
        
        # Блок 2: Отводы и повороты
        with gr.Group():
            gr.Markdown("#### Отводы и повороты")
            
            with gr.Row():
                bend_90_500x800 = gr.Checkbox(label="Поворот 90° 500x800 мм")
                bend_90_500x800_qty = gr.Number(label="Количество (шт)", minimum=0, step=1, value=0)
            
            with gr.Row():
                bend_90_d630 = gr.Checkbox(label="Поворот 90° ø630 мм")
                bend_90_d630_qty = gr.Number(label="Количество (шт)", minimum=0, step=1, value=0)
            
            with gr.Row():
                bend_90_d560 = gr.Checkbox(label="Поворот 90° ø560 мм")
                bend_90_d560_qty = gr.Number(label="Количество (шт)", minimum=0, step=1, value=0)
            
            with gr.Row():
                bend_90_d450 = gr.Checkbox(label="Поворот 90° ø450 мм")
                bend_90_d450_qty = gr.Number(label="Количество (шт)", minimum=0, step=1, value=0)
            
            with gr.Row():
                bend_90_d710 = gr.Checkbox(label="Поворот 90° ø710 мм")
                bend_90_d710_qty = gr.Number(label="Количество (шт)", minimum=0, step=1, value=0)
        
        # Блок 3: Переходы
        with gr.Group():
            gr.Markdown("#### Переходы")
            
            with gr.Row():
                transition_500x800_d630 = gr.Checkbox(label="500x800 → ø630 мм")
                transition_500x800_d630_qty = gr.Number(label="Количество (шт)", minimum=0, step=1, value=0)
            
            with gr.Row():
                transition_600x300_d560 = gr.Checkbox(label="600x300 → ø560 мм")
                transition_600x300_d560_qty = gr.Number(label="Количество (шт)", minimum=0, step=1, value=0)
            
            with gr.Row():
                transition_500x800_d450 = gr.Checkbox(label="500x800 → ø450 мм")
                transition_500x800_d450_qty = gr.Number(label="Количество (шт)", minimum=0, step=1, value=0)
        
        # Блок 4: Тройники
        with gr.Group():
            gr.Markdown("#### Тройники")
            
            with gr.Row():
                tee_500x800 = gr.Checkbox(label="500x800/800x500/500x800 мм")
                tee_500x800_qty = gr.Number(label="Количество (шт)", minimum=0, step=1, value=0)
        
        # Блок 5: Клапаны
        with gr.Group():
            gr.Markdown("#### Клапаны")
            
            with gr.Row():
                valve_800x500 = gr.Checkbox(label="РЕГУЛЯР-Л-800х500-В-1")
                valve_800x500_qty = gr.Number(label="Количество (шт)", minimum=0, step=1, value=0)
            
            with gr.Row():
                valve_600x300 = gr.Checkbox(label="РЕГУЛЯР-600*300-Н-1")
                valve_600x300_qty = gr.Number(label="Количество (шт)", minimum=0, step=1, value=0)
            
            with gr.Row():
                valve_d450 = gr.Checkbox(label="РЕГУЛЯР-Л-450-Н-1")
                valve_d450_qty = gr.Number(label="Количество (шт)", minimum=0, step=1, value=0)
        
        # Блок 6: Соединительные элементы
        with gr.Group():
            gr.Markdown("#### Соединительные элементы")
            
            with gr.Row():
                nipple = gr.Checkbox(label="Ниппель ø100-1250 мм")
                nipple_qty = gr.Number(label="Количество (шт)", minimum=0, step=1, value=0)
            
            with gr.Row():
                coupling = gr.Checkbox(label="Муфта ø100-1250 мм")
                coupling_qty = gr.Number(label="Количество (шт)", minimum=0, step=1, value=0)
            
            with gr.Row():
                cap = gr.Checkbox(label="Заглушка круглая ø100-1250 мм")
                cap_qty = gr.Number(label="Количество (шт)", minimum=0, step=1, value=0)
        
        # Блок 7: Регулирующие элементы
        with gr.Group():
            gr.Markdown("#### Регулирующие элементы")
            
            with gr.Row():
                damper = gr.Checkbox(label="Дроссель-клапан ø100-500 мм")
                damper_qty = gr.Number(label="Количество (шт)", minimum=0, step=1, value=0)
            
            with gr.Row():
                umbrella = gr.Checkbox(label="Зонт крышный ø100-710 мм")
                umbrella_qty = gr.Number(label="Количество (шт)", minimum=0, step=1, value=0)
            
            with gr.Row():
                deflector = gr.Checkbox(label="Дефлектор ø200-1250 мм")
                deflector_qty = gr.Number(label="Количество (шт)", minimum=0, step=1, value=0)
        
        # Блок 8: Материалы
        with gr.Group():
            gr.Markdown("#### Материалы")
            
            with gr.Row():
                steel_sheet = gr.Checkbox(label="Тонколистовая оц. сталь б=0,5мм")
                steel_sheet_qty = gr.Number(label="Количество (шт)", minimum=0, step=1, value=0)
                steel_sheet_length = gr.Number(label="Длина (м)", minimum=0, step=0.1, value=0.0)
            
            with gr.Row():
                insulation = gr.Checkbox(label="Маты минераловатные Акотерм СТИ 50/А")
                insulation_qty = gr.Number(label="Количество (шт)", minimum=0, step=1, value=0)
                insulation_length = gr.Number(label="Длина (м)", minimum=0, step=0.1, value=0.0)
        
        # Статус выбора компонентов
        components_status = gr.Textbox(label="Статус выбора", interactive=False, value="Выберите нужные комплектующие")
        
        def collect_selected_components(
            # Воздуховоды
            airduct_500x800, airduct_500x800_qty, airduct_500x800_length,
            airduct_600x300, airduct_600x300_qty, airduct_600x300_length,
            airduct_800x500, airduct_800x500_qty, airduct_800x500_length,
            airduct_d450, airduct_d450_qty, airduct_d450_length,
            airduct_d560, airduct_d560_qty, airduct_d560_length,
            airduct_d630, airduct_d630_qty, airduct_d630_length,
            airduct_d710, airduct_d710_qty, airduct_d710_length,
            # Отводы
            bend_90_500x800, bend_90_500x800_qty,
            bend_90_d630, bend_90_d630_qty,
            bend_90_d560, bend_90_d560_qty,
            bend_90_d450, bend_90_d450_qty,
            bend_90_d710, bend_90_d710_qty,
            # Переходы
            transition_500x800_d630, transition_500x800_d630_qty,
            transition_600x300_d560, transition_600x300_d560_qty,
            transition_500x800_d450, transition_500x800_d450_qty,
            # Тройники
            tee_500x800, tee_500x800_qty,
            # Клапаны
            valve_800x500, valve_800x500_qty,
            valve_600x300, valve_600x300_qty,
            valve_d450, valve_d450_qty,
            # Соединительные элементы
            nipple, nipple_qty,
            coupling, coupling_qty,
            cap, cap_qty,
            # Регулирующие элементы
            damper, damper_qty,
            umbrella, umbrella_qty,
            deflector, deflector_qty,
            # Материалы
            steel_sheet, steel_sheet_qty, steel_sheet_length,
            insulation, insulation_qty, insulation_length
        ):
            """Собирает выбранные компоненты."""
            selected = []
            
            # Воздуховоды
            if airduct_500x800:
                qty = airduct_500x800_qty or 0
                length = airduct_500x800_length or 0.0
                if qty > 0 or length > 0:
                    selected.append(f"Воздуховод 500x800: {qty} шт, {length} м")
            
            if airduct_600x300:
                qty = airduct_600x300_qty or 0
                length = airduct_600x300_length or 0.0
                if qty > 0 or length > 0:
                    selected.append(f"Воздуховод 600x300: {qty} шт, {length} м")
            
            if airduct_800x500:
                qty = airduct_800x500_qty or 0
                length = airduct_800x500_length or 0.0
                if qty > 0 or length > 0:
                    selected.append(f"Воздуховод 800x500: {qty} шт, {length} м")
            
            if airduct_d450:
                qty = airduct_d450_qty or 0
                length = airduct_d450_length or 0.0
                if qty > 0 or length > 0:
                    selected.append(f"Воздуховод ø450: {qty} шт, {length} м")
            
            if airduct_d560:
                qty = airduct_d560_qty or 0
                length = airduct_d560_length or 0.0
                if qty > 0 or length > 0:
                    selected.append(f"Воздуховод ø560: {qty} шт, {length} м")
            
            if airduct_d630:
                qty = airduct_d630_qty or 0
                length = airduct_d630_length or 0.0
                if qty > 0 or length > 0:
                    selected.append(f"Воздуховод ø630: {qty} шт, {length} м")
            
            if airduct_d710:
                qty = airduct_d710_qty or 0
                length = airduct_d710_length or 0.0
                if qty > 0 or length > 0:
                    selected.append(f"Воздуховод ø710: {qty} шт, {length} м")
            
            # Отводы
            if bend_90_500x800:
                qty = bend_90_500x800_qty or 0
                if qty > 0:
                    selected.append(f"Поворот 90° 500x800: {qty} шт")
            
            if bend_90_d630:
                qty = bend_90_d630_qty or 0
                if qty > 0:
                    selected.append(f"Поворот 90° ø630: {qty} шт")
            
            if bend_90_d560:
                qty = bend_90_d560_qty or 0
                if qty > 0:
                    selected.append(f"Поворот 90° ø560: {qty} шт")
            
            if bend_90_d450:
                qty = bend_90_d450_qty or 0
                if qty > 0:
                    selected.append(f"Поворот 90° ø450: {qty} шт")
            
            if bend_90_d710:
                qty = bend_90_d710_qty or 0
                if qty > 0:
                    selected.append(f"Поворот 90° ø710: {qty} шт")
            
            # Переходы
            if transition_500x800_d630:
                qty = transition_500x800_d630_qty or 0
                if qty > 0:
                    selected.append(f"Переход 500x800→ø630: {qty} шт")
            
            if transition_600x300_d560:
                qty = transition_600x300_d560_qty or 0
                if qty > 0:
                    selected.append(f"Переход 600x300→ø560: {qty} шт")
            
            if transition_500x800_d450:
                qty = transition_500x800_d450_qty or 0
                if qty > 0:
                    selected.append(f"Переход 500x800→ø450: {qty} шт")
            
            # Тройники
            if tee_500x800:
                qty = tee_500x800_qty or 0
                if qty > 0:
                    selected.append(f"Тройник 500x800: {qty} шт")
            
            # Клапаны
            if valve_800x500:
                qty = valve_800x500_qty or 0
                if qty > 0:
                    selected.append(f"Клапан РЕГУЛЯР-Л-800х500: {qty} шт")
            
            if valve_600x300:
                qty = valve_600x300_qty or 0
                if qty > 0:
                    selected.append(f"Клапан РЕГУЛЯР-600*300: {qty} шт")
            
            if valve_d450:
                qty = valve_d450_qty or 0
                if qty > 0:
                    selected.append(f"Клапан РЕГУЛЯР-Л-450: {qty} шт")
            
            # Соединительные элементы
            if nipple:
                qty = nipple_qty or 0
                if qty > 0:
                    selected.append(f"Ниппель: {qty} шт")
            
            if coupling:
                qty = coupling_qty or 0
                if qty > 0:
                    selected.append(f"Муфта: {qty} шт")
            
            if cap:
                qty = cap_qty or 0
                if qty > 0:
                    selected.append(f"Заглушка: {qty} шт")
            
            # Регулирующие элементы
            if damper:
                qty = damper_qty or 0
                if qty > 0:
                    selected.append(f"Дроссель-клапан: {qty} шт")
            
            if umbrella:
                qty = umbrella_qty or 0
                if qty > 0:
                    selected.append(f"Зонт крышный: {qty} шт")
            
            if deflector:
                qty = deflector_qty or 0
                if qty > 0:
                    selected.append(f"Дефлектор: {qty} шт")
            
            # Материалы
            if steel_sheet:
                qty = steel_sheet_qty or 0
                length = steel_sheet_length or 0.0
                if qty > 0 or length > 0:
                    selected.append(f"Сталь тонколистовая: {qty} шт, {length} м")
            
            if insulation:
                qty = insulation_qty or 0
                length = insulation_length or 0.0
                if qty > 0 or length > 0:
                    selected.append(f"Маты минераловатные: {qty} шт, {length} м")
            
            if selected:
                return f"Выбрано {len(selected)} позиций:\n" + "\n".join(selected)
            else:
                return "Не выбрано ни одной позиции"
        
        # Кнопка для сбора выбранных компонентов
        collect_btn = gr.Button("Собрать выбранные компоненты", variant="primary")
        collect_btn.click(
            fn=collect_selected_components,
            inputs=[
                # Воздуховоды
                airduct_500x800, airduct_500x800_qty, airduct_500x800_length,
                airduct_600x300, airduct_600x300_qty, airduct_600x300_length,
                airduct_800x500, airduct_800x500_qty, airduct_800x500_length,
                airduct_d450, airduct_d450_qty, airduct_d450_length,
                airduct_d560, airduct_d560_qty, airduct_d560_length,
                airduct_d630, airduct_d630_qty, airduct_d630_length,
                airduct_d710, airduct_d710_qty, airduct_d710_length,
                # Отводы
                bend_90_500x800, bend_90_500x800_qty,
                bend_90_d630, bend_90_d630_qty,
                bend_90_d560, bend_90_d560_qty,
                bend_90_d450, bend_90_d450_qty,
                bend_90_d710, bend_90_d710_qty,
                # Переходы
                transition_500x800_d630, transition_500x800_d630_qty,
                transition_600x300_d560, transition_600x300_d560_qty,
                transition_500x800_d450, transition_500x800_d450_qty,
                # Тройники
                tee_500x800, tee_500x800_qty,
                # Клапаны
                valve_800x500, valve_800x500_qty,
                valve_600x300, valve_600x300_qty,
                valve_d450, valve_d450_qty,
                # Соединительные элементы
                nipple, nipple_qty,
                coupling, coupling_qty,
                cap, cap_qty,
                # Регулирующие элементы
                damper, damper_qty,
                umbrella, umbrella_qty,
                deflector, deflector_qty,
                # Материалы
                steel_sheet, steel_sheet_qty, steel_sheet_length,
                insulation, insulation_qty, insulation_length
            ],
            outputs=[components_status]
        )
    
    with gr.Tab("Результат"):
        aircons_output = gr.Textbox(label="Подходящие модели", interactive=False, lines=15, max_lines=30)
        pdf_output = gr.File(label="Скачать коммерческое предложение")
        generate_btn = gr.Button("Сформировать КП", variant="primary")
    
    generate_btn.click(
        fn=generate_kp,
        inputs=[name, phone, mail, address, date, area, type_room, discount, wifi, inverter, price, mount_type, 
                ceiling_height, illumination, num_people, activity, num_computers, num_tvs, other_power, brand],
        outputs=[aircons_output, pdf_output]
<<<<<<< HEAD
=======
    )
    
    select_components_btn.click(
        fn=select_components,
        inputs=[components_category], # Удаляю components_price_limit
        outputs=[components_output]
>>>>>>> a1258cac
    )<|MERGE_RESOLUTION|>--- conflicted
+++ resolved
@@ -258,9 +258,6 @@
             other_power = gr.Slider(0, 2000, value=0, step=50, label="Мощность прочей техники (Вт)")
 
     with gr.Tab("Комплектующие"):
-<<<<<<< HEAD
-        gr.Markdown("### Выбор комплектующих для монтажа")
-=======
         gr.Markdown("### Подбор комплектующих для монтажа")
         catalog = load_components_catalog()
         categories = catalog['categories']
@@ -343,7 +340,10 @@
                 "Регулирующие элементы", "Соединительные элементы", "Тройники"
             ], label="Категория комплектующих", value="Все категории")
             # Удаляю поле components_price_limit и все его упоминания
->>>>>>> a1258cac
+        
+        # Кнопка для подбора комплектующих
+        select_components_btn = gr.Button("Подобрать комплектующие", variant="primary")
+        components_output = gr.Textbox(label="Результат подбора", interactive=False, lines=10)
         
         # Блок 1: Воздуховоды
         with gr.Group():
@@ -750,13 +750,10 @@
         inputs=[name, phone, mail, address, date, area, type_room, discount, wifi, inverter, price, mount_type, 
                 ceiling_height, illumination, num_people, activity, num_computers, num_tvs, other_power, brand],
         outputs=[aircons_output, pdf_output]
-<<<<<<< HEAD
-=======
     )
     
     select_components_btn.click(
         fn=select_components,
         inputs=[components_category], # Удаляю components_price_limit
         outputs=[components_output]
->>>>>>> a1258cac
     )